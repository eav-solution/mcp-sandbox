{
  "name": "ui",
  "private": true,
  "version": "0.0.0",
  "type": "module",
  "scripts": {
    "dev": "vite",
    "build": "tsc -b && vite build",
    "lint": "eslint .",
    "preview": "vite preview"
  },
  "dependencies": {
    "@tailwindcss/vite": "^4.1.5",
    "axios": "^1.9.0",
<<<<<<< HEAD
    "framer-motion": "^12.9.2",
    "lucide-react": "^0.508.0",
=======
    "framer-motion": "^12.10.2",
    "lucide-react": "^0.503.0",
>>>>>>> e66fc0c6
    "react": "^19.0.0",
    "react-dom": "^19.0.0",
    "react-router-dom": "^7.5.3",
    "tailwindcss": "^4.1.5",
    "zustand": "^5.0.4"
  },
  "devDependencies": {
    "@eslint/js": "^9.26.0",
    "@types/react": "^19.0.10",
    "@types/react-dom": "^19.1.3",
    "@vitejs/plugin-react-swc": "^3.8.0",
    "eslint": "^9.26.0",
    "eslint-plugin-react-hooks": "^5.2.0",
    "eslint-plugin-react-refresh": "^0.4.19",
    "globals": "^16.0.0",
    "typescript": "~5.8.3",
    "typescript-eslint": "^8.31.1",
    "vite": "^6.3.4"
  }
}<|MERGE_RESOLUTION|>--- conflicted
+++ resolved
@@ -12,13 +12,9 @@
   "dependencies": {
     "@tailwindcss/vite": "^4.1.5",
     "axios": "^1.9.0",
-<<<<<<< HEAD
     "framer-motion": "^12.9.2",
     "lucide-react": "^0.508.0",
-=======
     "framer-motion": "^12.10.2",
-    "lucide-react": "^0.503.0",
->>>>>>> e66fc0c6
     "react": "^19.0.0",
     "react-dom": "^19.0.0",
     "react-router-dom": "^7.5.3",
